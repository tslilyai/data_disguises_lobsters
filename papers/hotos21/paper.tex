\documentclass[sigconf,natbib=false,10pt]{acmart}

%% Rights management information.  This information is sent to you
%% when you complete the rights form.  These commands have SAMPLE
%% values in them; it is your responsibility as an author to replace
%% the commands and values with those provided to you when you
%% complete the rights form.
\setcopyright{acmcopyright}
\copyrightyear{2021}
\acmYear{2021}
%\acmDOI{10.1145/1122445.1122456}

%% These commands are for a PROCEEDINGS abstract or paper.
\acmConference[HotOS '21]{HotOS '21: 18th Workshop on Hot Topics in Operating Systems}{May 31--June 2, 2021}{Virtual Conference}
%^\acmBooktitle{Woodstock '18: ACM Symposium on Neural Gaze Detection,
%  June 03--05, 2018, Woodstock, NY}
%\acmPrice{15.00}
%\acmISBN{978-1-4503-XXXX-X/18/06}

%%\acmSubmissionID{123-A56-BU3}


% to be able to draw some self-contained figs
\usepackage{tikz}
\usepackage{amsmath}
\usepackage{hyperref}
\usepackage[normalem]{ulem}
\usepackage{listings, listings-rust}
\usepackage{xspace}
\usepackage{booktabs}
\usepackage{multirow}
\usepackage{wasysym}
\usepackage{subcaption}
\usepackage{enumitem}
\usepackage[utf8]{inputenc}
\usepackage[compact, small]{titlesec}

% BibLaTeX for bibliography
\usepackage[
  backend=biber,
  style=numeric-comp,
  minalphanames=3,
  isbn=false,
  sortcites=true,
  sorting=anyt,
  abbreviate=false,
  url=false,
  doi=false,
  maxnames=99,
  minbibnames=3,
  maxbibnames=99]{biblatex}
\addbibresource{paper.bib}

%\newcommand{\sys}{Couturier\xspace}
%\newcommand{\sys}{Fashionista\xspace}%Sidekick
\newcommand{\sys}{Edna\xspace}
\newcommand{\lrtbf}{\texttt{Lobsters-RTBF}\xspace}
\newcommand{\hrtbf}{\texttt{HotCRP-RTBF}\xspace}
\newcommand{\hrtbfplus}{\texttt{HotCRP-RTBF+}\xspace}
\newcommand{\hconfanon}{\texttt{HotCRP-ConfAnon}\xspace}
\newcommand{\thing}{guise\xspace}
\newcommand{\things}{guises\xspace}
\newcommand{\Things}{Guise\xspace}
\newcommand{\Thing}{Guises\xspace}

\newcommand\ms[1]{\textcolor{red!55!blue}{[malte: {#1}]}}
\newcommand\lyt[1]{\textcolor{green!55!blue}{[lyt: {#1}]}}
\newcommand\eddie[1]{\textcolor{blue!55!blue}{[E: {#1}]}}
\newcommand{\tabitem}{~~\llap{\textbullet}~~}
\newcommand{\eg}{{e.g.},\xspace}
\newcommand{\ie}{{i.e.},\xspace}


\definecolor{codegreen}{rgb}{0,0.4,0}
\definecolor{codegray}{rgb}{0.5,0.5,0.5}
\definecolor{codepurple}{rgb}{0.58,0,0.82}
\definecolor{backcolour}{rgb}{0.95,0.95,0.92}

\lstdefinestyle{rust}{
    %backgroundcolor=\color{backcolour},
    commentstyle=\color{codegreen},
    keywordstyle=\color{codepurple},
    stringstyle=\color{blue},
    basicstyle=\ttfamily\scriptsize,
    breakatwhitespace=false,
    breaklines=true,
    captionpos=b,
    keepspaces=true,
    showspaces=false,
    showstringspaces=false,
    showtabs=false,
    tabsize=2
}
\lstset{style=rust}

%-------------------------------------------------------------------------------
\begin{document}
%-------------------------------------------------------------------------------

%don't want date printed
\date{}

%%
%% The "title" command has an optional parameter,
%% allowing the author to define a "short title" to be used in page headers.
% make title bold and 14 pt font (Latex default is non-bold, 16 pt)
\title{Privacy Heroes Need Data Disguises}
%\name-ing Your Data from the Internet }
%An Invisibility Cloak for the Internet}

%%
%% The "author" command and its associated commands are used to define
%% the authors and their affiliations.
%% Of note is the shared affiliation of the first two authors, and the
%% "authornote" and "authornotemark" commands
%% used to denote shared contribution to the research.
\author{Lillian Tsai}
\affiliation{%
  \institution{MIT CSAIL}
%\email{tslilyai@mit.edu}
%\affiliation{%
%  \institution{MIT}
%  \state{}
  \country{}
}
\author{Malte Schwarzkopf}
\affiliation{%
  \institution{Brown University}
%\email{malte@cs.brown.edu}
%\affiliation{%
%  \institution{Brown University}
%  \state{RI}
  \country{}
}
\author{Eddie Kohler}
\affiliation{%
  \institution{Harvard University}
%\email{kohler@seas.harvard.edu}
%\affiliation{%
%  \institution{Harvard University}
%  \state{MA}
  \country{}
}

\input{abstract}

\maketitle
%\vspace{-2\baselineskip}

<<<<<<< HEAD
\lyt{NOTE: need to add page numbers somehow, fix formatting, add info to authors?}

\input{abstract}
=======
>>>>>>> 38eb83dd
\input{intro}
\input{tool}
\input{disguises}
\input{composition}
\input{example}
\input{impl}
\input{eval}
\input{disc}
\input{related}
%\input{conclusion}

%-------------------------------------------------------------------------------
\printbibliography

%%%%%%%%%%%%%%%%%%%%%%%%%%%%%%%%%%%%%%%%%%%%%%%%%%%%%%%%%%%%%%%%%%%%%%%%%%%%%%%%
\end{document}
%%%%%%%%%%%%%%%%%%%%%%%%%%%%%%%%%%%%%%%%%%%%%%%%%%%%%%%%%%%%%%%%%%%%%%%%%%%%%%%%

%%  LocalWords:  endnotes includegraphics fread ptr nobj noindent
%%  LocalWords:  pdflatex acks<|MERGE_RESOLUTION|>--- conflicted
+++ resolved
@@ -147,12 +147,8 @@
 \maketitle
 %\vspace{-2\baselineskip}
 
-<<<<<<< HEAD
 \lyt{NOTE: need to add page numbers somehow, fix formatting, add info to authors?}
 
-\input{abstract}
-=======
->>>>>>> 38eb83dd
 \input{intro}
 \input{tool}
 \input{disguises}
