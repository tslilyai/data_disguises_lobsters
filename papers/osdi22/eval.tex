%%%%%%%%%%%%%%%%%%%%%%%%%%%%%%%%%%%%%%%%%%%%%%%%%%%%%%%%%%%%%%%%%%%%%%%%%%%%%%%%%%%%%%%%%%
\section{Evaluation}
\label{s:eval}
%%%%%%%%%%%%%%%%%%%%%%%%%%%%%%%%%%%%%%%%%%%%%%%%%%%%%%%%%%%%%%%%%%%%%%%%%%%%%%%%%%%%%%%%%%i

%
Our performance evaluation focuses on the Lobsters, WebSubmit, and HotCRP applications
from our case studies.
%
We seek to answer the four questions:
%
\begin{enumerate}[nosep]
 %
 \item Does \sys meet its security goals and provide meaningful guarantees to users?
   (\S\ref{s:eval-security})
 %
 \item How expensive are core \sys interactions, \emph{viz.}\ disguising, revealing, and
   operations over disguised data? (\S\ref{s:eval-ops})
 %
 \item How much does application latency and storage use increase when an application
   uses \sys? (\S\ref{s:eval-res})
 %
 \item How do disguise and reveal actions impact the performance of concurrently executing,
   normal application requests by other users? (\S\ref{s:eval-conc})
 %
\end{enumerate}
%
All benchmarks run on a 40-core server with Intel Xeon E5-2660 v3 CPUs and \note{XX} of RAM
running \note{Arch Linux XXX}.
%
We use the MariaDB RDMS with the InnoDB storage engine for application data storage, but
store all databases on \fn{tmpfs} to avoid confounding factors related to persistence.
%

\subsection{Security Evaluation}
\label{s:eval-security}

%
An attacker who compromises the server observes all application
database content, the public metadata in \sys, and the (encrypted) contents of
\sys's store.
%
The attacker can learn:
\begin{enumerate}[nosep]
  \item the disguise specifications, from application code;
  \item any undisguised data in the application database;
  \item the number of encrypted bags in \sys and their sizes;
  \item the active natural principals, via \sys's list of
    registered principal public keys and the application DB;
  \item the IDs of all pseudoprincipals in existence, from \sys's metadata
    and the application DB;
  \item the IDs of deleted pseudoprincipals who still have data in \sys,
    by comparing the principals in the application DB to those in \sys; and
  \item the number of non-interactive disguises applied to each
    pseudoprincipal $q$, by observing the size of the $q$'s encrypted
    locator set.
\end{enumerate}
%
By construction, the attacker never has access to a natural principal's
private key unless the natural principal actively provides it to the
compromised server.
%
The attacker also cannot access the private key of any pseudoprincipal
because it is stored in an encrypted bag that requires access to a
(pseudoprincipal's or natural principal's) private key to open up.
%
By induction, the attacker cannot access any private keys.
%

%
Locators are opaque byte strings, so their existence reveals nothing to the
attacker, and without a private key, the attacker cannot decrypt the
locators associated with any pseudoprincipal.
%
Without knowing the locators for a principal, the attacker cannot associate
bags with it, so the principals' ownership of bags remains hidden.
%

%
The attacker could try to leverage bag and locator set sizes, as well as the
known number of pseudoprincipals, for a statistical inference attack that
lets them conclude with pseudoprincipals are correlated with \emph{some}
natural principal.
%
\sys does not protect against such attacks, as the cost of the necessary
protections would be prohibitive: \sys would have to add padding to every
bag and pseudoprincipal locator set, and the amount of padding would need to
be proportional to the largest amount of data any natural principal holds
in the application DB (see \S\ref{s:disc}).
%
However, \sys guarantees that the attacker cannot tell the \emph{identity}
of an inactive natural principal correlated with some pseudoprincipal(s)
based on the compromised information, since the natural principal has been
deleted from the application DB and from \sys's metadata.
%

%We demonstrate that despite this knowledge, the attacker cannot do better
%than randomly guessing which natural principal owns a piece of disguised
%data in the application DB based on the statistics they can observe.
%%
%
%%
%Consider the base case: a single natural principal has disguised their data
%by decorrelating it to $k$ pseudoprincipals.
%%
%The attacker will see a single encrypted bag, and the existence of $k$
%(non-deleted) pseudoprincipals.
%%
%This reveals that \sys applied at least one disguise (because one bag
%exists), and that all $k$ pseudoprincials belong to a single natural
%principal.
%%
%Now if there are two bags and $k$ (non-deleted) pseudoprincipals, one
%or two natural principals could have decorrelated their data, and the
%attacker can leverage knowledge about the disguise specification or
%the bag sizes to infer how many.
%%
%The attacker can also use the bag sizes as a proxy for the number of
%speaks-for tokens that each bag contains, and therefore for the number
%of pseudoprincipals that each natural principal has.\footnote{It is
%possible to use padding to hide bag sizes from the attacker, but this
%would be expensive; we discuss this in \S\ref{s:disc}.}
%%
%Say the attacker guesses $i$ and $j$ pseudoprincipals for two natural
%principals np$_1$ and np$_2$.
%%
%The attacker's goal is to separate the $k$ application database records
%currently owned by pseudoprincipals into $i$ owned by np$_1$ and $j$
%owned by np$_2$.
%%
%For each record, the attacker can guess that with $\sfrac{i}{k}$
%probability it was originally owned by np$_1$, and with $\sfrac{j}{k}$
%probability by np$_2$.
%%
%But no other information available to the attacker can increase
%the probability of a correct guess: the number of active natural
%principals is unrelated, the pseudoprincipal IDs carry no information,
%and the number of non-interactive disguises applied to a pseudoprincipal
%must by design be independent of the original data ownership, as the data
%was already decorrelated when any further disguises applied.
%%
%Thus, the best strategy available to the attacker is to randomly
%guess the identity of the natural principal for a given record.
%%
%The likelihood of the attacker guessing the natural principal correctly
%diminishes with the number of disguises applied, and thus with the
%number of bags and pseudoprincipals in \sys.
%%

% Add that Edna leaks the number of disguises applied to a PP, but not how many applied to a NP.

%
After the attacker compromises the server at time $t$, they can harvest any
private key that a client provides for operations after $t$.
%
The attacker can therefore reveal all current data under disguise stored in \sys and
encrypted with this private key.
%
Likewise, when a client provides $(\lcapa{pd}, p, d)$ to operate over data under
disguise, the attacker learns the correspondence between \lcapa{pd} and $(p, d)$.
%
But this merely makes the attack more efficient, as the attacker can already discover
$p$'s disguise history by attempting to decrypt all bags with $p$'s private key.
%
However, provided that the application deletes ciphertexts from \sys after revealing
the data, the attacker cannot gain access to any previously-revealed data that users
subsequently deleted from the application database.
%
\sys makes no guarantees for users who actively use data under disguise after
compromise, but always protects inactive users.
%

%
After a compromise occurs and is detected, users who performed operations on data
under disguise and whose private keys might have been compromised must start using new
keys.
%
This is easy: the application tells the client to generate a new key pair, and then
calls \fn{RegisterPrincipal} to register the natural principal's new public key with
\sys.
%
Future disguises now use this public key; \sys could also re-encrypt existing data
under disguise, but our prototype does not do so, as this data is already potentially
compromised.
%
A conscientious user might change their keypair for the application on a regular basis
to protect their data against undetected compromises.
%

\subsection{Performance of \sys Operations}
\label{s:eval-ops}

%
Next, we measure \sys's performance using disguises from our three case study
applications: WebSubmit, Lobsters, and HotCRP.
%
For each application, we measure the latency of normal operations as well as
privacy transformations.
%
In order to measure the extra cost added by \sys's cryptographic operations,
we implemented a manual, irreversible version of each privacy transformation,
as a developer would, by directly modifying the application database, and
measure its latency.
%
\sys allows applications to provide additional functionality, such as account
restoration and editing data under disguise, and we measure the latency of these
operations too.
%
A good result for \sys would show no overhead on normal application operations,
competitive performance with manual privacy transformations, and reasonable
latencies for data-revealing operations (\eg a few seconds for account
restoration).
%

\begin{figure}[t]
  \centering
  \begin{subfigure}[b]{\columnwidth}
    \includegraphics{figs/websubmit_op_stats}
    \caption{WebSubmit (2k users, 80 answers/user).}
    \label{f:ops-websubmit}
  \end{subfigure}
  \begin{subfigure}[b]{\columnwidth}
    \includegraphics{figs/hotcrp_op_stats}
      \caption{HotCRP (80 reviewers, 3k total users, 155 records/reviewer).}
    \label{f:ops-hotcrp}
  \end{subfigure}
  \begin{subfigure}[b]{\columnwidth}
    \includegraphics{figs/lobsters_op_stats}
    \caption{Lobsters (17.4k users, Zipf-distributed data/user).}
    \label{f:ops-lobsters}
  \end{subfigure}
  \caption{Latencies of disguise-related actions when implemented manually by the
  application developer without \sys, and with \sys.
  Each bar shows the median latency; ranges indicate the 5th to 95th
  percentile latencies.}
  \label{fig:client_opstats}
\end{figure}

\begin{figure}[t]
\centering
%\begin{tabular}{ c c }
%\textbf{DB Op} & \textbf{Time (ms)}\\
%\hline
%Update DB Row & 0.1\\
%Select DB Rows & 0.2\\
%Remove DB Rows & 0.2\\
%Reveal Deleted Row (DB Select + Insert) & 0.2 \\
%Create + Register Principal & 0.1\\
%\end{tabular}
%\quad
\begin{tabular}{ c c c }
    \textbf{Crypto Op} & \multicolumn{2}{c}{\textbf{Time (ms)}}\\
\hline
    Generate Keypair & \multicolumn{2}{c}{301}\\
\hline
    & \textbf{100B} & \textbf{1MB}\\
    Encrypt Bag & 0.3 & 4.1\\
    Decrypt Bag & 2.8 & 4.5\\
\end{tabular}
  \caption{\sys cryptographic operations are cheap (0.3--4.5ms), except for
    pseudoprincipal key generation, which \sys amortizes by via a pre-generated
    key pool (\S\ref{s:impl}).
    Encrypt/decrypt latency is linear in the the size of the bag.} \label{f:opstats}
\end{figure}

\paragraph{WebSubmit.}
%
We run WebSubmit benchmarks with a database seeded with 2,000 users, 20
lectures with four questions each, and an answer for each question for
each user (160k total answers).
%
This might correspond to all classes in a department, or to a large AI class.
%
We measure end-to-end latency, which includes request processing in WebSubmit,
\sys's operations, and the response to the client.
%
The amount of data under disguise is constant across users, so we would expect
low variance in the results.
%

%
Figure~\ref{f:ops-websubmit} shows the median latency for two normal operations
(creating an account and editing unanonymized data), two disguises (delete account
and anonymizing an account), and two operations over data under disguise (editing
anonymized data and restoring the account).
%
Normal operations have comparable latencies with and without \sys.
%
\sys's disguise-based account deletion and anonymization take longer than the
baseline since \sys encrypts database diffs and speaks-for records, while
the baseline only deletes data from the application DB.
%
The absolute latency of \sys's disguises is 10.8ms and the latencies for
\sys's operations over data under disguise are 10--21ms.
%
(These operations are impossible in the baseline.)
%
However, WebSubmit's disguises are simple and touch at maximum two database
tables, so we repeate the same measurement with HotCRP's more complex schema and
disguises.
%

\paragraph{HotCRP.}
%
We run the HotCRP experiments on a database seeded with 450 total users (50 of
whom are PC members), 450 papers, and four reviews and four comments per paper,
distributed evenly among PC members.
%
The benchmark measures the server-side latency only.
%
HotCRP supports the same disguise-related operations as WebSubmit, but reviewers
have more data, and HotCRP's disguises mix deletions and decorrelations across
12 tables, so we would expect higher latencies.
%

%
Figure~\ref{f:ops-hotcrp} shows higher latencies in general, even for the manual
privacy transformations in the baseline, which reflects the more complex
disguises.
%
\sys takes 32--107ms to disguise and reveal a user's data, again owing to the
extra cryptographic operations necessary.
%
Note that account anonymization in HotCRP is an admin-applied disguises that
runs for all PC members.
%
Its total latency is proportional to the PC size; \eg with 50 PC members, it takes
five seconds, which is acceptable for a one-off operation.
%
As before, \sys adds minimal latency to normal application operations.
%

\paragraph{Lobsters.}
%
Finally, we consider Lobsters, which has users with far more variable amounts of
data.
%
We run Lobsters benchmarks on a database seeded with 17.4k users, 1.2x the
late-2021 size of the real Lobsters site~\cite{lobsters}.
%
These users have 120k stories, and 300k comments comments with votes;
stories, comments, and votes are distributed among users according to
statistics from the actual Lobsters deployment~\cite{lobsters-data}.
%
The benchmark measures server-side latency only, and we measure the account
decay disguise (and subsequent restoration) in addition to GDPR-compliant
account deletion and restoration.
%
Lobsters does not support editing decayed contributions.
%
As the amount of data per user follows a Zipf-like distribution, so we would
expect some users' disguises to be much more expensive than the median user's.
%

%
The results are in Figure~\ref{f:ops-lobsters}.
%
The median latencies are small (10--25ms for \sys, and <0.1ms for the
baseline), since the median Lobsters user has little data.
%
But some highly active users have a lot of data, which raises the
95\textsuperscript{th} percentile latency to 120--220ms for these users.
%

\paragraph{Summary.}
%
These results illustrate that data disguises are fast enough in absolute terms
that most of them could be run interactively as part of a web request.
%
Some global disguises---such as HotCRP's conference anonymization over many
users---take several seconds if run ad-hoc, but an application can also apply
these disguises incrementally by user in the background (as Lobsters's data decay
does).
%

%
\sys necessarily adds some latency compared to a manual privacy transformation
as it must encrypt and store data, as well as maintain its metadata.
%
Next, we break down \sys's added latency.
%

\subsubsection{\sys Per-Operation Drill-Down}
%
\sys's API calls perform three classes of primitive operations: data encryption
and decryption, store/retrieve accesses into \sys's store of encrypted bags,
and metadata updates.
%
\sys's high-level API additionally also operates on the application database,
while the application performs these queries when it uses \sys's low-level API.
%
\sys's store and metadata operations are fast; in our prototype, all of them
take less than 0.1ms.
%
The cost of application database operations depends on the amount of data
touched, but is in the single-digit milliseconds in our case studies.
%
\sys cryptographic operations are most expensive, and Figure~\ref{f:opstats}
shows their cost.
%

%
When disguises create pseudoprincipals, these pseudoprincipals need their
own keypair in case their data later gets disguised again.
%
Key generation is expensive ($\approx$300ms), and disguises would be
prohibitively slow if \sys incurred this latency for every pseudoprincipal
created.
%
To avoid this cost, \sys keeps a pre-generated key pool that it draws on
during disguises (\S\ref{s:impl}).
%

%
The cost of \sys's other cryptographic operations depends on the size of the
stored data, but they are generally cheap.
%
However, a disguise or reveal operation may require multiple encryptions and
decryptions.
%
Such scenarios occur when the operation is performed on previously-decorrelated data, \eg 
an operation to reveal data or delete data decorrelated by a prior anonymization.
%For example, restoring an account 
\ms{Discuss examples. Cost of restore, edit data after decorrelation.}
%

%
The cost of these cryptographic primitives also affects \sys's latency when
the application applies multiple disguises to the same data, which we
evaluate next.
%

\begin{figure}[t]
    \centering
    \includegraphics{figs/composition_stats}
    \caption{Latency of account delete and restore before anonymization vs. composed after anonymization.}
    \label{f:composition}
\end{figure}

\subsubsection{Applying Multiple Disguises}

\lyt{TODO}

Account deletion post-anonymization requires \sys to perform temporary recorrelation find data of
pseudoprincipals that the user is authorized to remove along with their account. \sys incurs latency
increases from decrypting all speaks-for records of the user, and from performing the deletion or
modification queries for each discovered pseudoprincipal (in addition to the original user).

Account restoration may also restore pseudoprincipal-associated data, which requires temporary
recorrelation to access to pseudoprincipal-associated records produced from the account deletion.
\sys thus additionally decrypt speaks-for records for all pseudoprincipals of the user, which causes
the the increase in latency.

\lyt{Numbers?}

%%%%%%%%%%%%%%%%%%%%%%%%%%%%%%%%%%%%%%%%%%%%%%%%%%%%%%%%%%%%%%%%%%%%%%%%
\subsection{Resource Use}
\label{s:eval-res}

\note{XXX measure space used for \sys metadata + ciphertexts}

%
Each generated pseudoprincipal adds an additional row to the users table in WebSubmit.
%
\sys also stores public-key metadata for each principal (and pseudoprincipal), and
(in-memory) encrypted ciphertexts for records.
%
Clients also need to keep track of keys and locators that are emailed to them, but these
are small.
%

%%%%%%%%%%%%%%%%%%%%%%%%%%%%%%%%%%%%%%%%%%%%%%%%%%%%%%%%%%%%%%%%%%%%%%%%
\subsection{Impact On Concurrent Application Use}
\label{s:eval-conc}

%
Web applications serve many concurrent users, most of whom are simply using the
application.
%
Occasionally, a user (or an admin, or a cron job) will initiate a privacy
transformation, which invokes \sys.
%
These transformations are comparatively rare, but data disguises and \sys can
only be practical if the latency of normal application requests is largely
unaffected by \sys' disguise and reveal operations.
%
If an expensive disguise---such as a popular Lobsters user deleting their
account---blocked application processing for all other users, developers would
be rightly sceptical to deploy \sys.
%

\begin{figure}[t]
    \centering
%    \begin{subfigure}[b]{0.49\textwidth}
        \includegraphics{figs/lobsters_concurrent_results}
        \caption{Even continuous disguise/reveal operations by a heavy-hitter user in Lobsters (>6k
          data objects) have a small impact on application request latency. Bars show median latency,
          error bars are the 5\textsuperscript{th}/95\textsuperscript{th} percentiles.}
        \label{f:concurrent-lobsters}
%    \end{subfigure}
%    \begin{subfigure}[b]{0.49\textwidth}
%        \includegraphics{figs/websubmit_concurrent_results}
%        \caption{WebSubmit. A user's continuous disguising/revealing has only a small impact on
%          application request latency.}
%        \label{f:concurrent-websubmit}
%    \end{subfigure}
%    \caption{Impact of continuously applying and revealing account deletion disguises (with and with TX
%    over the application DB) on other users' concurrent application requests. Bars show median latency,
%    error bars indicate 5\textsuperscript{th}/95\textsuperscript{th} percentiles.}
%    \label{fig:concurrent}
\end{figure}

%
We investigate the impact of \sys's disguise and reveal operations, as well as
operations over data under disguise, on other concurrent user requests in Lobsters.
%
In both experiments, a set of ``normal'' users make requests to the application
while another (distinct) set of users continuously deletes and restores their
accounts.
%
\sys applies disguises sequentially, so only one disguise happens at a time.
%
(This is realistic, as the UI can tell other users to wait or process the request
asynchronously; it also avoids \sys having to reason about overlapping data between
two or more disguises.)
%
We measure the latency of ``normal'' user's application operations in closed-loop
setting, both without any disguises (the baseline) and with the application
continuously invoking \sys.
%
Our Lobsters application workload is based on the request distributions in the real
Lobsters deployment~\cite{lobsters-data}.
%
Since the disguise/reveal cost in Lobsters varies across users, we measure the
impact of randomly chosen users invoking account deletion/restoration, and of
the user with the most data continuously deleting and restoring their account
(a worst-case scenario for this application).
%
We show latency in a low load scenario ($\approx$10\% CPU load on the server),
and a high load scenario in which we run the maximum load supported before
concurrency control in the MariaDB database becomes a bottleneck
and throughput increases no further (at $\approx$40\% CPU load).
%
Finally, we measure a setting without using a transaction for the disguise's
application database operations, and one with such a transaction.
%
The latter makes sense sense if the application wishes to avoid exposing
partially-disguised data to other clients.
%
A good result for \sys would show little impact on the latency of normal operations
when concurrent privacy transformations occur.
%

%
Figure~\ref{f:concurrent-lobsters} shows the results.
%
<<<<<<< HEAD
The median latency of normal application requests increases by 5--11\% (from
1.6ms to 1.7 under low load, and 1.8ms to 1.9--2.0ms under high load) when
random users delete and restore their accounts.
%
Transactional account deletion and restoration of the most expensive user results in 5\% increse in
median latency at low load, and a 40\% increase at high load.
=======
The median latency of normal application requests increases by 6--38\% (from
1.6ms to 1.7ms under low load, and 1.8ms to 1.9--2.5ms under high load) when
random users delete and restore their accounts.
%
Transactional account deletion and restoration of the most expensive user
results in a 11--38\% increase in median latency.
>>>>>>> 6d11b14e
%
These results show that \sys's data disguises, as well as operations over data under disguise (here,
account restoration) have little impact on other user's application experience.
%

%
While the experiment measured normal application request latency, the
account deletions and restorations performed with high load take 9ms and
15ms to complete in the median.
%
The expensive user's account deletion and reveal take 2--3 seconds.
%
We believe this is acceptable, as disguises aren't time-critical.
%<|MERGE_RESOLUTION|>--- conflicted
+++ resolved
@@ -554,21 +554,12 @@
 %
 Figure~\ref{f:concurrent-lobsters} shows the results.
 %
-<<<<<<< HEAD
-The median latency of normal application requests increases by 5--11\% (from
-1.6ms to 1.7 under low load, and 1.8ms to 1.9--2.0ms under high load) when
-random users delete and restore their accounts.
-%
-Transactional account deletion and restoration of the most expensive user results in 5\% increse in
-median latency at low load, and a 40\% increase at high load.
-=======
 The median latency of normal application requests increases by 6--38\% (from
 1.6ms to 1.7ms under low load, and 1.8ms to 1.9--2.5ms under high load) when
 random users delete and restore their accounts.
 %
 Transactional account deletion and restoration of the most expensive user
 results in a 11--38\% increase in median latency.
->>>>>>> 6d11b14e
 %
 These results show that \sys's data disguises, as well as operations over data under disguise (here,
 account restoration) have little impact on other user's application experience.
