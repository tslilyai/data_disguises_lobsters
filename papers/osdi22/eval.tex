%%%%%%%%%%%%%%%%%%%%%%%%%%%%%%%%%%%%%%%%%%%%%%%%%%%%%%%%%%%%%%%%%%%%%%%%%%%%%%%%%%%%%%%%%%
\section{Evaluation}
\label{s:eval}
%%%%%%%%%%%%%%%%%%%%%%%%%%%%%%%%%%%%%%%%%%%%%%%%%%%%%%%%%%%%%%%%%%%%%%%%%%%%%%%%%%%%%%%%%%i

%
Our performance evaluation focuses on the Lobsters, WebSubmit, and HotCRP applications
from our case studies.
%
We seek to answer the four questions:
%
\begin{enumerate}[nosep]
 %
 \item Does \sys meet its security goals and provide meaningful guarantees to users?
   (\S\ref{s:eval-security})
 %
 \item How expensive are core \sys interactions, \emph{viz.}\ disguising, revealing, and
   operations over disguised data? (\S\ref{s:eval-ops})
 %
 \item How much does application latency and storage use increase when an application
   uses \sys? (\S\ref{s:eval-res})
 %
 \item How do disguise and reveal actions impact the performance of concurrently executing,
   normal application requests by other users? (\S\ref{s:eval-conc})
 %
\end{enumerate}
%
All benchmarks run on a 40-core server with Intel Xeon E5-2660 v3 CPUs and 64 GB RAM,
running Arch Linux 5.15.7.
%
We use the MariaDB RDMS with the InnoDB storage engine for application data storage, but
store all databases on \fn{tmpfs} to avoid confounding factors related to persistence.
%

\subsection{Security Evaluation}
\label{s:eval-security}

%
An attacker who compromises the server observes all application
database content, the public metadata in \sys, and the (encrypted) contents of
\sys's store.
%
The attacker can learn:
\begin{enumerate}[nosep]
  \item the disguise specifications, from application code;
  \item any undisguised data in the application database;
  \item the number of encrypted bags in \sys and their sizes;
  \item the active natural principals, via \sys's list of
    registered principal public keys and the application DB;
  \item the IDs of all pseudoprincipals in existence, from \sys's metadata
    and the application DB;
  \item the IDs of deleted pseudoprincipals who still have data in \sys,
    by comparing the principals in the application DB to those in \sys; and
  \item the number of non-interactive disguises applied to each
    pseudoprincipal $q$, by observing the size of the $q$'s encrypted
    locator set.
\end{enumerate}
%
By construction, the attacker never has access to a natural principal's
private key unless the natural principal actively provides it to the
compromised server.
%
The attacker also cannot access the private key of any pseudoprincipal
because it is stored in an encrypted bag that requires access to a
(pseudoprincipal's or natural principal's) private key to open up.
%
By induction, the attacker cannot access any private keys.
%

%
Locators are opaque byte strings, so their existence reveals nothing to the
attacker, and without a private key, the attacker cannot decrypt the
locators associated with any pseudoprincipal.
%
Without knowing the locators for a principal, the attacker cannot associate
bags with it, so the principals' ownership of bags remains hidden.
%

%
The attacker could try to leverage bag and locator set sizes, as well as the
known number of pseudoprincipals, for a statistical inference attack that
lets them conclude with pseudoprincipals are correlated with \emph{some}
natural principal.
%
\sys does not protect against such attacks, as the cost of the necessary
protections would be prohibitive: \sys would have to add padding to every
bag and pseudoprincipal locator set, and the amount of padding would need to
be proportional to the largest amount of data any natural principal holds
in the application DB (see \S\ref{s:disc}).
%
However, \sys guarantees that the attacker cannot tell the \emph{identity}
of an inactive natural principal correlated with some pseudoprincipal(s)
based on the compromised information, since the natural principal has been
deleted from the application DB and from \sys's metadata.
%

%We demonstrate that despite this knowledge, the attacker cannot do better
%than randomly guessing which natural principal owns a piece of disguised
%data in the application DB based on the statistics they can observe.
%%
%
%%
%Consider the base case: a single natural principal has disguised their data
%by decorrelating it to $k$ pseudoprincipals.
%%
%The attacker will see a single encrypted bag, and the existence of $k$
%(non-deleted) pseudoprincipals.
%%
%This reveals that \sys applied at least one disguise (because one bag
%exists), and that all $k$ pseudoprincials belong to a single natural
%principal.
%%
%Now if there are two bags and $k$ (non-deleted) pseudoprincipals, one
%or two natural principals could have decorrelated their data, and the
%attacker can leverage knowledge about the disguise specification or
%the bag sizes to infer how many.
%%
%The attacker can also use the bag sizes as a proxy for the number of
%speaks-for records that each bag contains, and therefore for the number
%of pseudoprincipals that each natural principal has.\footnote{It is
%possible to use padding to hide bag sizes from the attacker, but this
%would be expensive; we discuss this in \S\ref{s:disc}.}
%%
%Say the attacker guesses $i$ and $j$ pseudoprincipals for two natural
%principals np$_1$ and np$_2$.
%%
%The attacker's goal is to separate the $k$ application database records
%currently owned by pseudoprincipals into $i$ owned by np$_1$ and $j$
%owned by np$_2$.
%%
%For each record, the attacker can guess that with $\sfrac{i}{k}$
%probability it was originally owned by np$_1$, and with $\sfrac{j}{k}$
%probability by np$_2$.
%%
%But no other information available to the attacker can increase
%the probability of a correct guess: the number of active natural
%principals is unrelated, the pseudoprincipal IDs carry no information,
%and the number of non-interactive disguises applied to a pseudoprincipal
%must by design be independent of the original data ownership, as the data
%was already decorrelated when any further disguises applied.
%%
%Thus, the best strategy available to the attacker is to randomly
%guess the identity of the natural principal for a given record.
%%
%The likelihood of the attacker guessing the natural principal correctly
%diminishes with the number of disguises applied, and thus with the
%number of bags and pseudoprincipals in \sys.
%%

% Add that Edna leaks the number of disguises applied to a PP, but not how many applied to a NP.

%
After the attacker compromises the server at time $t$, they can harvest any
private key that a client provides for operations after $t$.
%
The attacker can therefore reveal all current data under disguise stored in \sys and
encrypted with this private key.
%
Likewise, when a client provides $(\lcapa{pd}, p, d)$ to operate over data under
disguise, the attacker learns the correspondence between \lcapa{pd} and $(p, d)$.
%
But this merely makes the attack more efficient, as the attacker can already discover
$p$'s disguise history by attempting to decrypt all bags with $p$'s private key.
%
However, provided that the application deletes ciphertexts from \sys after revealing
the data, the attacker cannot gain access to any previously-revealed data that users
subsequently deleted from the application database.
%
\sys makes no guarantees for users who actively use data under disguise after
compromise, but always protects inactive users.
%

%
After a compromise occurs and is detected, users who performed operations on data
under disguise and whose private keys might have been compromised must start using new
keys.
%
This is easy: the application tells the client to generate a new key pair, and then
calls \fn{RegisterPrincipal} to register the natural principal's new public key with
\sys.
%
Future disguises now use this public key; \sys could also re-encrypt existing data
under disguise, but our prototype does not do so, as this data is already potentially
compromised.
%
A conscientious user might change their keypair for the application on a regular basis
to protect their data against undetected compromises.
%

\subsection{Performance of \sys Operations}
\label{s:eval-ops}

%
Next, we measure \sys's performance using disguises from our three case study
applications: WebSubmit, Lobsters, and HotCRP.
%
For each application, we measure the latency of normal operations as well as
privacy transformations.
%
In order to measure the extra cost added by \sys's cryptographic operations,
we implemented a manual, irreversible version of each privacy transformation,
as a developer would, by directly modifying the application database, and
measure its latency.
%
\sys allows applications to provide additional functionality, such as account
restoration and editing data under disguise, and we measure the latency of these
operations too.
%
A good result for \sys would show no overhead on normal application operations,
competitive performance with manual privacy transformations, and reasonable
latencies for data-revealing operations (\eg a few seconds for account
restoration).
%

\begin{figure}[t]
  \centering
  \begin{subfigure}[b]{\columnwidth}
    \includegraphics{figs/websubmit_op_stats}
    \caption{WebSubmit (2k users, 80 answers/user).}
    \label{f:ops-websubmit}
  \end{subfigure}
  \begin{subfigure}[b]{\columnwidth}
    \includegraphics{figs/hotcrp_op_stats}
      \caption{HotCRP (80 reviewers, 3k total users, 155 records/reviewer).}
    \label{f:ops-hotcrp}
  \end{subfigure}
  \begin{subfigure}[b]{\columnwidth}
    \includegraphics{figs/lobsters_op_stats}
    \caption{Lobsters (17.4k users, Zipf-distributed data/user).}
    \label{f:ops-lobsters}
  \end{subfigure}
  \caption{Latencies of disguise-related actions when implemented manually by the
  application developer without \sys, and with \sys.
  Each bar shows the median latency; ranges indicate the 5th to 95th
  percentile latencies.}
  \label{fig:client_opstats}
\end{figure}

\begin{figure}[t]
\centering
%\begin{tabular}{ c c }
%\textbf{DB Op} & \textbf{Time (ms)}\\
%\hline
%Update DB Row & 0.1\\
%Select DB Rows & 0.2\\
%Remove DB Rows & 0.2\\
%Reveal Deleted Row (DB Select + Insert) & 0.2 \\
%Create + Register Principal & 0.1\\
%\end{tabular}
%\quad
\begin{tabular}{ c c c c }
    \textbf{Crypto Op} & \multicolumn{3}{c}{\textbf{Time (ms)}}\\
\hline
    Generate Keypair & \multicolumn{3}{c}{301}\\
\hline
    & \textbf{Base (100B)} & \textbf{1MB} & \textbf{10MB}\\
    Encrypt Bag & 0.3 & 4.1 & 38.3\\
    Decrypt Bag & 2.8 & 4.5 & 22.3\\
\end{tabular}
  \caption{\sys cryptographic operations are cheap (0.3--4.5ms), except for
    pseudoprincipal key generation, which \sys amortizes by via a pre-generated
    key pool (\S\ref{s:impl}).}
  \label{f:opstats}
\end{figure}

\paragraph{WebSubmit.}
%
We run WebSubmit benchmarks with a database seeded with 2,000 users, 20
lectures with four questions each, and an answer for each question for
each user (160k total answers).
%
This might correspond to all classes in a department, or to a large AI class.
%
We measure end-to-end latency, which includes request processing in WebSubmit,
\sys's operations, and the response to the client.
%
The amount of data under disguise is constant across users, so we would expect
low variance in the results.
%

%
Figure~\ref{f:ops-websubmit} shows the median latency for two normal operations
(creating an account and editing unanonymized data), two disguises (delete account
and anonymizing an account), and two operations over data under disguise (editing
anonymized data and restoring the account).
%
Normal operations have comparable latencies with and without \sys.
%
\sys's disguise-based account deletion and anonymization take longer than the
baseline since \sys encrypts database diffs and speaks-for records, while
the baseline only deletes data from the application DB.
%
The absolute latency of \sys's disguises is 2.4--14.5ms and the latencies for
\sys's operations over data under disguise are 7.8--22.3ms.
%
(These operations are impossible in the baseline.)
%
However, WebSubmit's disguises are simple and touch at maximum two database
tables, so we repeate the same measurement with HotCRP's more complex schema and
disguises.
%

\paragraph{HotCRP.}
%
We run the HotCRP experiments on a database seeded with 450 total users (50 of
whom are PC members), 450 papers, and four reviews and four comments per paper,
distributed evenly among PC members.
%
The benchmark measures the server-side latency only.
%
HotCRP supports the same disguise-related operations as WebSubmit, but reviewers
have more data, and HotCRP's disguises mix deletions and decorrelations across
12 tables, so we would expect higher latencies.
%

%
Figure~\ref{f:ops-hotcrp} shows higher latencies in general, even for the manual
privacy transformations in the baseline, which reflects the more complex
disguises.
%
\sys takes 38--77.4ms to disguise and reveal a user's data, again owing to the
extra cryptographic operations necessary.
%
Note that account anonymization in HotCRP is an admin-applied disguises that
runs for all PC members.
%
Its total latency is proportional to the PC size; \eg with 50 PC members, it takes
3 seconds, which is acceptable for a one-off operation.
%
As before, \sys adds minimal latency to normal application operations.
%

\paragraph{Lobsters.}
%
Finally, we consider Lobsters, which has users with far more variable amounts of
data.
%
We run Lobsters benchmarks on a database seeded with 17.4k users, 1.2x the
late-2021 size of the real Lobsters site~\cite{lobsters}.
%
These users have 120k stories, and 300k comments comments with votes;
stories, comments, and votes are distributed among users according to
statistics from the actual Lobsters deployment~\cite{lobsters-data}.
%
The benchmark measures server-side latency only, and we measure the account
decay disguise (and subsequent restoration) in addition to GDPR-compliant
account deletion and restoration.
%
Lobsters does not support editing decayed contributions.
%
As the amount of data per user follows a Zipf-like distribution, so we would
expect some users' disguises to be much more expensive than the median user's.
%

%
The results are in Figure~\ref{f:ops-lobsters}.
%
The median latencies are small (7.1--13.5ms for \sys, and <5ms for the
baseline), since the median Lobsters user has little data.
%
But some highly active users have a lot of data, which raises the
95\textsuperscript{th} percentile latency to 75--180ms for these users.
%

\paragraph{Summary.}
%
These results illustrate that data disguises are fast enough in absolute terms
that most of them could be run interactively as part of a web request.
%
Some global disguises---such as HotCRP's conference anonymization over many
users---take several seconds if run ad-hoc, but an application can also apply
these disguises incrementally by user in the background (as Lobsters's data decay
does).
%

%
\sys necessarily adds some latency compared to a manual privacy transformation
as it must encrypt and store data, as well as maintain its metadata.
%
Next, we break this down.
%

\subsubsection{\sys Per-Operation Drill-Down}
%
\sys's API calls perform three classes of primitive operations: data encryption
and decryption, store/retrieve accesses into \sys's store of encrypted bags,
and metadata updates.
%
\sys's high-level API additionally also operates on the application database,
while the application performs these queries when it uses \sys's low-level API.
%
\sys's store and metadata operations are fast; in our prototype, all of them
take less than 0.1ms.
%
The cost of application database operations depends on the amount of data
touched, but is in the single-digit milliseconds in our case studies.
%
\sys cryptographic operations are most expensive, and Figure~\ref{f:opstats}
shows their cost.
%

%
When disguises create pseudoprincipals, these pseudoprincipals need their
own keypair in case their data later gets disguised again.
%
Key generation is expensive ($\approx$300ms), and disguises would be
prohibitively slow if \sys incurred this latency for every pseudoprincipal
created.
%
To avoid this cost, \sys keeps a pre-generated key pool that it draws on
during disguises (\S\ref{s:impl}).
%
%
The baseline cost of encryption is 0.3ms, and grows linearly with data
size; baseline decryption cost is 2.8ms and also scales linearly.
%
A disguise or reveal operation requires a single encryption/decryption in
the simple case when the application only applied one disguise to the
data.
%
Several may be required when the application has applied multiple
disguises; we evaluate this cost next.
%

\begin{figure}[t]
    \centering
    \begin{subfigure}[b]{\columnwidth}
        \includegraphics{figs/composition_stats_websubmit}
        \caption{WebSubmit}
        \label{f:comp-websubmit}
      \end{subfigure}
      \begin{subfigure}[b]{\columnwidth}
        \includegraphics{figs/composition_stats_hotcrp}
          \caption{HotCRP}
        \label{f:comp-hotcrp}
      \end{subfigure}
    \caption{Disguise composition over a decorrelating account
      anonymization disguise increases latency proportionally
      to the amount of data touched, as \sys performs
      %3--5.5$\times$ and restoration by 5.7--10$\times$ as \sys
      crypto operations linear in the number of pseudoprincipals
      involved.}
    \label{f:composition}
\end{figure}

\subsubsection{Applying Multiple Disguises}
%
Our next experiment considers the cost of user-initiated account
deletion from an application that already invoked a prior disguise
to anonymize and decorrelate all users' data.
%
We consider WebSubmit and HotCRP, and compare three setups: \one{}
manual account deletion (as before); \two{} account deletion and
restoration \emph{without} prior a anonymization disguise; and
\three{} account deletion and restoration \emph{with} a prior
anonymization disguise.
%
When a natural principal deletes their account without a prior
disguise, \sys creates a single bag with all user data and encrypts
it as a batch.
%
But if the application applies the account deletion disguise over
data already decorrelated by anonymization, \sys associates any new
database diffs and speaks-for records with pseudoprincipals created
by anonymization.\footnote{Since this is an interactive disguise, \sys
can decrypt the natural principal's bag to find out which
pseudoprincipals' data to disguise. Without this bag access, \sys
by design can't know what data belongs to the deleted user.}
%
This requires \sys to create and encrypt
$O(\textit{\# pseudoprincipals})$ bags, so the disguise is necessarily
more expensive.
%
Account restoration follows a similar pattern: \sys takes the natural
principal's private key and locator, decrypts their bag, decrypts
the locator sets of the pseudoprincipals in that bag,
followed by decrypting the bags they point to (a linear number of
decryptions).
%
A good result for \sys would show a moderate increase in runtime,
proportional to the amount of user data already under disguise.
%

%%
%One such case occurs when a client interactively invokes $d_2$ on behalf of principal $p$ with private key $p$ and
%locators \lcapa{pd_1} from anonymization disguise $d_1$, the application can ask \sys (via
%\fn{PseudoprincipalsOf}) to decrypt all speaks-for records in $p$'s bag at \lcapa{pd_1} using $p$'s
%private key.
%This adds the cost of decrypting speaks-for records stored at \lcapa{pd_1}.
%%
%With these speaks-for tokens, the application and \sys can not only disguise
%$p$'s data, but also disguise data of $p$'s pseudoprincipals $q_i$ produced by $d_1$.
%\sys must perform one bag encryption \emph{per pseudoprincipal $q_i$}, rather than a single
%encryption for single pseudoprincipal $p$ had $p$'s data never been decorrelated by $d_1$.
%%
%
%%
%As described in \S\ref{s:composition}, the application and \sys return a locator \lcapa{pd_2} to the
%client for every $q_i$ disguised, which points to $q_i$'s encrypted bag of records.
%%
%Upon reveal of $d_2$ with $p$'s private key and locators from $d_1$ and $d_2$, \sys decrypts and
%reveals all bags for both $p$ and the $q_i$. Similarly, \sys must perform one decryption per $q_i$; without
%composition, \sys could simply perform a single decryption of $p$'s bag at \lcapa{pd_1}.

Figure~\ref{f:composition} shows the disguise latencies.
%
WebSubmit account deletion latency increases by 6.5$\times$ and restoration by 9.2$\times$; in
HotCRP, deletion latency increases by 3.2$\times$ and restoration latency by 16.4$\times$.
%
Accounts in HotCRP have more data, and 7--8$\times$ more pseudoprincipals per user after
anonymization than accounts in WebSubmit, so greater slowdowns in HotCRP make sense.
%
Restoring an account (\ie undoing a composed disguise) is more expensive than deleting an
account (\ie composing a disguise atop another) because decryption is more expensive than
encryption (Figure~\ref{f:opstats}).
%
Importantly, however, the disguise latencies are stable when \sys composes further
disguises atop these two: the cost is proportional to the number of pseudoprincipals
affected, and once the application has maximally decorrelated data (\ie one pseudoprincipal
per record), this number is stable.
%

%
The experiment composed an interactive disguise (account delete) atop a
non-interactive one (anonymization).
%
Interactive disguises let natural principals introduce locators for
pseudoprincipal-owned bags that \sys forgot, which helps avoid the locator
decryption step on revealing the composed disguise.
%
Composing a non-iteractive disguise requires this step as \sys stores the
locators, but avoids the one-off cost of decrypting a natural
principal's bag; overall, the cost is still linear in the number of
pseudoprincipals touched.
%

%%%%%%%%%%%%%%%%%%%%%%%%%%%%%%%%%%%%%%%%%%%%%%%%%%%%%%%%%%%%%%%%%%%%%%%%
\subsection{Space Used By \sys}
\label{s:eval-res}

%
Each generated pseudoprincipal adds an additional users object to the application
database.
%
\sys also stores public-key metadata for each active principal and
pseudoprincipal, metadata about which pseudopricipals to be forgotten,
encrypted ciphertexts for records, and an in-memory pool of pregenerated
private-public keypairs.
%
Clients keep track of keys and locators, but these are small and encoded
in application-specific ways.
%
To understand \sys's space footprint, we measure the size of all data stored
by \sys before and after 1.7k random users in Lobsters (10\% of users)
deleted their accounts.
%
Cryptographic material necessarily adds some overhead, and most of \sys's
state can be on persistent storage.
%

%
Prior to any account deletion, \sys's metadata (public keys of natural
principals) and the in-memory pool of keypairs uses 4.3 MB.
%
After the users delete their accounts, \sys's stores 137 MB of data.
%
The space used is primarily proportional to the number of pseudoprincipals
produced: each pseudoprincipal requires storing 1.4 KB of speaks-for
record, dominated by the private key (1.1 KB).
%
Deleting 10\% of Lobsters users produces 78.7k pseudoprincipals that use
110 MB.
%
Storing a private key is necessary if the application wants to further
disguise decorrelated data, but avoidable if disguises cannot compose.
%
In addition, each pseudoprincipal inserts a public key into \sys's
metadata, adding $\approx$0.3 KB per pseudoprincipal and 24 MB combined,
and \sys removes the public keys for the 1700 deleted natural principals.
%

%
The remaining $\approx$2.2 MB come from diff records that store the
user's deleted data from the application database; 2.2MB are 0.8\% of the
original Lobsters database size of 261 MB.

%%%%%%%%%%%%%%%%%%%%%%%%%%%%%%%%%%%%%%%%%%%%%%%%%%%%%%%%%%%%%%%%%%%%%%%%
\subsection{Impact On Concurrent Application Use}
\label{s:eval-conc}

%
Web applications serve many concurrent users, most of whom are simply using the
application.
%
Occasionally, a user (or an admin, or a cron job) will initiate a privacy
transformation, which invokes \sys.
%
These transformations are comparatively rare, but data disguises and \sys can
only be practical if the latency of normal application requests is largely
unaffected by \sys' disguise and reveal operations.
%
If an expensive disguise---such as a popular Lobsters user deleting their
account---blocked application processing for all other users, developers would
be rightly sceptical to deploy \sys.
%

\begin{figure}[t]
    \centering
%    \begin{subfigure}[b]{0.49\textwidth}
        \includegraphics{figs/lobsters_concurrent_results}
        \caption{Even continuous disguise/reveal operations by a heavy-hitter user in Lobsters (>6k
          data objects) have a small impact on application request latency. Bars show median latency,
          error bars are the 5\textsuperscript{th}/95\textsuperscript{th} percentiles.}
        \label{f:concurrent-lobsters}
%    \end{subfigure}
%    \begin{subfigure}[b]{0.49\textwidth}
%        \includegraphics{figs/websubmit_concurrent_results}
%        \caption{WebSubmit. A user's continuous disguising/revealing has only a small impact on
%          application request latency.}
%        \label{f:concurrent-websubmit}
%    \end{subfigure}
%    \caption{Impact of continuously applying and revealing account deletion disguises (with and with TX
%    over the application DB) on other users' concurrent application requests. Bars show median latency,
%    error bars indicate 5\textsuperscript{th}/95\textsuperscript{th} percentiles.}
%    \label{fig:concurrent}
\end{figure}

%
We investigate the impact of \sys's disguise and reveal operations, as well as
operations over data under disguise, on other concurrent user requests in Lobsters.
%
In both experiments, a set of ``normal'' users make requests to the application
while another (distinct) set of users continuously deletes and restores their
accounts.
%
\sys applies disguises sequentially, so only one disguise happens at a time.
%
(This is realistic, as the UI can tell other users to wait or process the request
asynchronously; it also avoids \sys having to reason about overlapping data between
two or more disguises.)
%
We measure the latency of ``normal'' user's application operations in closed-loop
setting, both without any disguises (the baseline) and with the application
continuously invoking \sys.
%
Our Lobsters application workload is based on the request distributions in the real
Lobsters deployment~\cite{lobsters-data}.
%
Since the disguise/reveal cost in Lobsters varies across users, we measure the
impact of randomly chosen users invoking account deletion/restoration, and of
the user with the most data continuously deleting and restoring their account
(a worst-case scenario for this application).
%
We show latency in a low load scenario ($\approx$10\% CPU load on the server),
and a high load scenario in which we run the maximum load supported before
concurrency control in the MariaDB database becomes a bottleneck
and throughput increases no further (at $\approx$40\% CPU load).
%
Finally, we measure a setting without using a transaction for the disguise's
application database operations, and one with such a transaction.
%
The latter makes sense sense if the application wishes to avoid exposing
partially-disguised data to other clients.
%
A good result for \sys would show little impact on the latency of normal operations
when concurrent privacy transformations occur.
%

%
Figure~\ref{f:concurrent-lobsters} shows the results.
%
The median latency of normal application requests increases by 6--20\% (from
1.5ms to 1.6--1.7ms under low load, and 1.8ms to 1.9ms under high load) when
random users delete and restore their accounts.
%
Transactional account deletion and restoration of the most expensive user
<<<<<<< HEAD
results in a 20--27\% increase in median latency.
%
These results show that \sys's data disguises, as well as operations over data under disguise (here,
account restoration) have little impact on other user's application experience.
%

%
While the experiment measured normal application request latency, the (non-transactional) account
deletions and restorations performed with high load take 9ms and 13ms to complete in the median
\note(txnal deletion and restore take 12 and 20ms to complete).
=======
results in a 16--50\% increase in median latency, but latencies remain low (<3ms).
%
These results show that \sys's data disguises, as well as operations over data
under disguise (here, account restoration) have little impact on other user's
application experience.
%

%
While the experiment measured normal application request latency, the
(non-transactional) account deletions and restorations performed with high load take 9ms and
13ms to complete in the median.
%\note{txnal deletion and restore take 28 and 72ms to complete)}.
>>>>>>> 2888f0b7
%
The expensive user's account deletion and reveal take 2--4.5 seconds.
%
We believe this is acceptable, as disguises aren't time-critical.
%<|MERGE_RESOLUTION|>--- conflicted
+++ resolved
@@ -674,31 +674,14 @@
 random users delete and restore their accounts.
 %
 Transactional account deletion and restoration of the most expensive user
-<<<<<<< HEAD
-results in a 20--27\% increase in median latency.
-%
-These results show that \sys's data disguises, as well as operations over data under disguise (here,
-account restoration) have little impact on other user's application experience.
+results in a 20--27\% increase in median latency, but latencies remain low (<3ms).
+These results show that \sys's data disguises, as well as operations over data under disguise (here, account restoration) have little impact on other user's application experience.
 %
 
 %
 While the experiment measured normal application request latency, the (non-transactional) account
 deletions and restorations performed with high load take 9ms and 13ms to complete in the median
-\note(txnal deletion and restore take 12 and 20ms to complete).
-=======
-results in a 16--50\% increase in median latency, but latencies remain low (<3ms).
-%
-These results show that \sys's data disguises, as well as operations over data
-under disguise (here, account restoration) have little impact on other user's
-application experience.
-%
-
-%
-While the experiment measured normal application request latency, the
-(non-transactional) account deletions and restorations performed with high load take 9ms and
-13ms to complete in the median.
-%\note{txnal deletion and restore take 28 and 72ms to complete)}.
->>>>>>> 2888f0b7
+\note{txnal deletion and restore take 12 and 20ms to complete}.
 %
 The expensive user's account deletion and reveal take 2--4.5 seconds.
 %
