use clap::{App, Arg};
use std::str::FromStr;

#[cfg_attr(rustfmt, rustfmt_skip)]

#[derive(Clone, Debug)]
pub struct Args {
    pub nusers: usize,
    pub ndisguising: usize,
    pub nlec: usize,
    pub nqs: usize,
    pub niters: usize,
    pub ndisguise_iters: usize,
    pub baseline: bool,
}

pub fn parse_args() -> Args {
    let args = App::new("websubmit")
        .version("0.0.1")
        .about("Class submission system.")
        .arg(
            Arg::with_name("ndisguising")
                .short("d")
                .long("ndisguising")
                .takes_value(true)
                .value_name("NDIGUISING")
                .default_value("2"),
        )
        .arg(
            Arg::with_name("nusers")
                .short("u")
                .long("nusers")
                .takes_value(true)
                .value_name("NUSERS")
                .default_value("2"),
        )
        .arg(
            Arg::with_name("nlec")
                .short("l")
                .long("nlec")
                .takes_value(true)
                .value_name("NLEC")
                .default_value("2"),
        )
        .arg(
            Arg::with_name("nqs")
                .short("q")
                .long("nqs")
                .takes_value(true)
                .value_name("NQS")
                .default_value("2"),
        )
        .arg(
            Arg::with_name("niters")
                .short("i")
                .long("niters")
                .takes_value(true)
                .value_name("NITERS")
                .default_value("2000"),
        ).arg(
            Arg::with_name("ndisguise_iters")
                .long("ndisguise_iters")
                .takes_value(true)
                .value_name("NDISGUISE_ITERS")
<<<<<<< HEAD
                .default_value("2000"),
        ).arg(
            Arg::with_name("baseline")
                .short("b")
                .long("baseline")
                .takes_value(true)
                .value_name("BASELINE")
                .default_value("false"),
=======
                .default_value("200"),
>>>>>>> 8321929b
        )
        .get_matches();
    Args {
        nusers: usize::from_str(args.value_of("nusers").unwrap()).unwrap(),
        ndisguising: usize::from_str(args.value_of("ndisguising").unwrap()).unwrap(),
        nlec: usize::from_str(args.value_of("nlec").unwrap()).unwrap(),
        nqs: usize::from_str(args.value_of("nqs").unwrap()).unwrap(),
        niters: usize::from_str(args.value_of("niters").unwrap()).unwrap(),
        ndisguise_iters: usize::from_str(args.value_of("ndisguise_iters").unwrap()).unwrap(),
        baseline: bool::from_str(args.value_of("baseline").unwrap()).unwrap(),
    }
}<|MERGE_RESOLUTION|>--- conflicted
+++ resolved
@@ -62,8 +62,7 @@
                 .long("ndisguise_iters")
                 .takes_value(true)
                 .value_name("NDISGUISE_ITERS")
-<<<<<<< HEAD
-                .default_value("2000"),
+                .default_value("200"),
         ).arg(
             Arg::with_name("baseline")
                 .short("b")
@@ -71,9 +70,6 @@
                 .takes_value(true)
                 .value_name("BASELINE")
                 .default_value("false"),
-=======
-                .default_value("200"),
->>>>>>> 8321929b
         )
         .get_matches();
     Args {
