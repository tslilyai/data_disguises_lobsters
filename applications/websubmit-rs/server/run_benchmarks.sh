--- conflicted
+++ resolved
@@ -6,17 +6,10 @@
 rm *txt
 mkdir output
 
-<<<<<<< HEAD
-for baseline in false; do
-	for l in 20 ; do
-	    for u in 2 ; do
-		RUST_LOG=error perflock ../../../target/release/websubmit-server \
-=======
 for baseline in true ; do
 	for l in 20 ; do
 	    for u in 100; do
 		RUST_LOG=error ../../../target/release/websubmit-server \
->>>>>>> 5b34080b
 			-i myclass --schema src/schema.sql --config sample-config.toml \
 			--benchmark true --prime true --baseline $baseline \
 			--nusers $u --nlec $l --nqs 4 &> \
