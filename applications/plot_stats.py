import matplotlib.pyplot as plt
import csv
import statistics
import sys
import numpy as np
from textwrap import wrap

plt.style.use('seaborn-deep')

def add_labels(x,y,ax,color):
    for i in range(len(x)):
        ax.text(x[i], y[i], "{0:.1f}".format(y[i]), ha='center', color=color)

fig, axes = plt.subplots(nrows=4, ncols=1, figsize=(8,15))
axes_flat = axes.flatten()
barwidth = 0.25
# positions
X = np.arange(5)
labels = ['Create Account', 'Edit Data', 'Delete Account', 'Restore Account', 'Anonymize Account']

# WEBSUBMIT RESULTS
for (i, ax) in enumerate(axes_flat[:2]):
    account_results = 0
    anon_results = 0
    edit_results = 0
    delete_results = 0
    restore_results = 0
    edit_results_noanon = 0
    delete_results_noanon = 0
    restore_results_noanon = 0

    account_results_baseline = 0
    anon_results_baseline = 0
    edit_results_baseline = 0
    delete_results_baseline = 0

    filename = "hotcrp_disguise_stats_450users.csv"
    filename_baseline = "hotcrp_disguise_stats_450users_baseline.csv"
    title = "HotCRP Operation Latencies"
    if i == 0:
        filename = 'websubmit_{}lec_{}users_stats.csv'.format(20, 100)
        filename_baseline = 'websubmit_{}lec_{}users_baseline_stats.csv'.format(20, 100)
        title = "WebSubmit Operation Latencies"
    with open(filename,'r') as csvfile:
        rows = csvfile.readlines()
        account_durs = [int(x)/1000 for x in rows[0].strip().split(',')]
        anon_durs = [int(x)/1000/100 for x in rows[1].strip().split(',')]
        edit_durs = [float(x)/1000 for x in rows[2].strip().split(',')]
        delete_durs = [float(x)/1000 for x in rows[3].strip().split(',')]
        restore_durs = [float(x)/1000 for x in rows[4].strip().split(',')]
        edit_durs_noanon = [float(x)/1000 for x in rows[5].strip().split(',')]
        delete_durs_noanon = [float(x)/1000 for x in rows[6].strip().split(',')]
        restore_durs_noanon = [float(x)/1000 for x in rows[7].strip().split(',')]

        account_results = statistics.mean(account_durs)
        anon_results = statistics.mean(anon_durs)
        edit_results=statistics.mean(edit_durs)
        delete_results=statistics.mean(delete_durs)
        restore_results=statistics.mean(restore_durs)
        edit_results_noanon=statistics.mean(edit_durs_noanon)
        delete_results_noanon=statistics.mean(delete_durs_noanon)
        restore_results_noanon=statistics.mean(restore_durs_noanon)

    with open(filename_baseline,'r') as csvfile:
        rows = csvfile.readlines()
        account_durs = [int(x)/1000 for x in rows[0].strip().split(',')]
        anon_durs = [int(x)/1000/100 for x in rows[1].strip().split(',')]
        edit_durs = [float(x)/1000 for x in rows[2].strip().split(',')]
        delete_durs = [float(x)/1000 for x in rows[3].strip().split(',')]

        account_results_baseline=statistics.mean(account_durs)
        anon_results_baseline=statistics.mean(anon_durs)
        edit_results_baseline=statistics.mean(edit_durs)
        delete_results_baseline=statistics.mean(delete_durs)

    # add baseline closer to red line for anonymize
    ax.bar(X-barwidth, [account_results_baseline, edit_results_baseline, delete_results_baseline, 0,
        0], color='g', width=barwidth, label="No Edna")
    add_labels((X-barwidth)[:3], [account_results_baseline, edit_results_baseline,
        delete_results_baseline], ax, 'g')
    ax.bar(X-barwidth/2, [0, 0, 0, 0, anon_results_baseline], color='g', width=barwidth)
    add_labels((X-barwidth/2)[4:], [anon_results_baseline], ax, 'g')

    # edna
    ax.bar(X, [account_results, edit_results_noanon, delete_results_noanon, 0, 0],
            color='b', width=barwidth, label="Edna")
    add_labels(X[:3], [account_results,edit_results_noanon,delete_results_noanon], ax, 'b')
    ax.bar(X-barwidth/2, [0, 0, 0, restore_results_noanon, 0], color='b', width=barwidth)
    add_labels((X-barwidth/2)[3:4], [restore_results_noanon], ax, 'b')
    ax.bar(X+barwidth/2, [0, 0, 0, 0, anon_results], color='b', width=barwidth)
    add_labels((X+barwidth/2)[4:], [anon_results], ax, 'b')

    # temp recorrelation
    ax.bar(X+barwidth, [account_results, edit_results, delete_results, 0, 0],
            color='r', width=barwidth, label="Edna + Temporary Recorrelation")
    add_labels((X+barwidth)[:3], [account_results, edit_results, delete_results], ax, 'r')

    ax.bar(X+barwidth/2, [0, 0, 0, restore_results, 0], color='r', width=barwidth)
    add_labels((X+barwidth/2)[3:4], [restore_results], ax, 'r')

    ax.set_title(title)
    ax.set_ylabel('Time (ms)')
    ax.set_ylim(ymin=0)
    ax.set_xticks(X)
    #ax.set_yscale('log')
    ax.set_xticklabels(labels)
    ax.legend(loc='best');

# LOBSTERS
xs = []
account_results_all = []
delete_results_all = []
restore_results_all = []
decay_results_all = []
undecay_results_all = []
account_results_all_baseline = []
delete_results_all_baseline = []
xs_decay = []
decay_results_all_baseline = []

<<<<<<< HEAD
with open('lobster_decay_baseline.csv','r') as csvfile:
    rows = csvfile.readlines()
=======
account_results_per = []
delete_results_per = []
restore_results_per = []
decay_results_per = []
undecay_results_per = []
account_results_per_baseline = []
delete_results_per_baseline = []
decay_results_per_baseline = []

with open('lobster_decay_baseline.csv','r') as csvfile:
    rows = csvfile.readlines()[1:]
>>>>>>> 272d0db7
    for r in rows:
        vals = [int(x.strip()) for x in r.split(",")]
        ndata = vals[1]
        decay_baseline = vals[2]/1000
        xs_decay.append(ndata)
<<<<<<< HEAD
        decay_results_all_baseline(append(decay_baseline))
=======
        decay_results_all_baseline.append(decay_baseline)
        if ndata > 0:
            decay_results_per_baseline.append(decay_baseline/ndata)
>>>>>>> 272d0db7

filename = "lobsters_stats.csv"
with open(filename,'r') as csvfile:
    rows = csvfile.readlines()[1:]
    for r in rows:
        vals = [int(x.strip()) for x in r.split(",")]
        ndata = vals[1]
        vals = [x/1000 for x in vals]
        create_baseline = vals[2]
        create_edna = vals[3]
        decay = vals[4]
        undecay = vals[5]
        delete = vals[6]
        restore = vals[7]
        delete_baseline = vals[8]

        xs.append(ndata)
        account_results_all.append(create_edna);
        account_results_all_baseline.append(create_baseline);
        delete_results_all.append(delete)
        delete_results_all_baseline.append(delete_baseline)
        restore_results_all.append(restore)
        decay_results_all.append(decay)
        undecay_results_all.append(undecay)

        if ndata > 0:
            account_results_per.append(create_edna);
            account_results_per_baseline.append(create_baseline);
            delete_results_per.append(delete/ndata)
            delete_results_per_baseline.append(delete_baseline/ndata)
            restore_results_per.append(restore/ndata)
            decay_results_per.append(decay/ndata)
            undecay_results_per.append(undecay/ndata)

<<<<<<< HEAD
ax = axes_flat[2]
ax.plot(xs, delete_results_all_baseline, color='b', linestyle="--", label="Delete, No Edna")
ax.plot(xs, delete_results_all, color='b', label="Delete, Edna")
ax.plot(xs, restore_results_all, color='b', linestyle=':', label="Restore, Edna")
ax.plot(xs, decay_results_all_baseline, color='r', linestyle="--", label="Decay, No Edna")
ax.plot(xs, decay_results_all, color='r', label="Decay, Edna")
ax.plot(xs, undecay_results_all, color='r', linestyle=':', label="Undecay, Edna")

'''
ax.bar(X-barwidth/2, [statistics.mean(account_results_low_baseline),
    statistics.mean(delete_results_low_baseline),
    0, statistics.mean(delete_results_low_baseline), 0], color='g', width=barwidth, label="No Edna")
ax.bar(X+barwidth/2, [statistics.mean(account_results_low),
    statistics.mean(delete_results_low), 0,
    statistics.mean(decay_results_low), 0], color='b', width=barwidth, label="Edna")
ax.bar(X, [0, 0,
    statistics.mean(restore_results_low), 0,
    statistics.mean(undecay_results_low)], color='b', width=barwidth)
=======
>>>>>>> 272d0db7

X = np.arange(5)
labels = ['Create Account',
        'Delete Story/\nComment',
        'Decay Story/\nComment',
        'Restore Deleted\nStory/Comment',
        'Restore Decayed\nStory/Comment']
ax = axes_flat[3]
ax.plot(xs, delete_results_all_baseline, color='g', linestyle="--", label="Delete/Decay Account, No Edna")
ax.plot(xs, delete_results_all, color='b', label="Delete Account, Edna")
#ax.plot(xs_decay, decay_results_all_baseline, color='r', linestyle="--", label="Decay, No Edna")
ax.plot(xs, decay_results_all, color='r', label="Decay Account, Edna")
ax.plot(xs, restore_results_all, color='b', linestyle=':', label="Restore Deleted Account, Edna")
ax.plot(xs, undecay_results_all, color='r', linestyle=':', label="Restore Decayed Account, Edna")
title = "Lobsters Operation Latencies vs. Amount of User Data"
ax.set_title(title)
ax.set_ylabel('Time (ms)')
ax.set_ylim(ymin=0)
ax.set_xlabel('Number of User-Owned Stories and Comments')
ax.legend(loc='best');

ax = axes_flat[2]
ax.bar(X-barwidth/2, [
    statistics.mean(account_results_per_baseline),
    statistics.mean(delete_results_per_baseline),
    statistics.mean(decay_results_per_baseline),
    0,
    0],
    color='g', width=barwidth, label="No Edna")
add_labels((X-barwidth/2)[:3], [
       statistics.mean(account_results_per_baseline),
       statistics.mean(delete_results_per_baseline),
       statistics.mean(decay_results_per_baseline),
   ], ax, 'g')

ax.bar(X+barwidth/2, [
    statistics.mean(account_results_per),
    statistics.mean(delete_results_per),
    statistics.mean(decay_results_per),
    0,
    0], color='b', width=barwidth, label="Edna")
ax.bar(X, [
    0,
    0,
    0,
    statistics.mean(restore_results_per),
    statistics.mean(undecay_results_per)], color='b', width=barwidth)
add_labels((X+barwidth/2)[:3], [
    statistics.mean(account_results_per),
    statistics.mean(delete_results_per),
    statistics.mean(decay_results_per),
    ], ax, 'b')
add_labels(X[3:], [
     statistics.mean(restore_results_per),
    statistics.mean(undecay_results_per)], ax, 'b')

title = "Fine-Grained Lobsters Operation Latencies"
ax.set_title(title)
ax.set_ylabel('Time (ms)')
ax.set_ylim(ymin=0)
ax.set_xticks(X)
ax.set_xticklabels(labels)
ax.legend(loc='best');

fig.tight_layout(h_pad=4)
plt.savefig('client_op_stats.pdf', dpi=300)<|MERGE_RESOLUTION|>--- conflicted
+++ resolved
@@ -118,10 +118,6 @@
 xs_decay = []
 decay_results_all_baseline = []
 
-<<<<<<< HEAD
-with open('lobster_decay_baseline.csv','r') as csvfile:
-    rows = csvfile.readlines()
-=======
 account_results_per = []
 delete_results_per = []
 restore_results_per = []
@@ -133,19 +129,14 @@
 
 with open('lobster_decay_baseline.csv','r') as csvfile:
     rows = csvfile.readlines()[1:]
->>>>>>> 272d0db7
     for r in rows:
         vals = [int(x.strip()) for x in r.split(",")]
         ndata = vals[1]
         decay_baseline = vals[2]/1000
         xs_decay.append(ndata)
-<<<<<<< HEAD
-        decay_results_all_baseline(append(decay_baseline))
-=======
         decay_results_all_baseline.append(decay_baseline)
         if ndata > 0:
             decay_results_per_baseline.append(decay_baseline/ndata)
->>>>>>> 272d0db7
 
 filename = "lobsters_stats.csv"
 with open(filename,'r') as csvfile:
@@ -179,28 +170,6 @@
             restore_results_per.append(restore/ndata)
             decay_results_per.append(decay/ndata)
             undecay_results_per.append(undecay/ndata)
-
-<<<<<<< HEAD
-ax = axes_flat[2]
-ax.plot(xs, delete_results_all_baseline, color='b', linestyle="--", label="Delete, No Edna")
-ax.plot(xs, delete_results_all, color='b', label="Delete, Edna")
-ax.plot(xs, restore_results_all, color='b', linestyle=':', label="Restore, Edna")
-ax.plot(xs, decay_results_all_baseline, color='r', linestyle="--", label="Decay, No Edna")
-ax.plot(xs, decay_results_all, color='r', label="Decay, Edna")
-ax.plot(xs, undecay_results_all, color='r', linestyle=':', label="Undecay, Edna")
-
-'''
-ax.bar(X-barwidth/2, [statistics.mean(account_results_low_baseline),
-    statistics.mean(delete_results_low_baseline),
-    0, statistics.mean(delete_results_low_baseline), 0], color='g', width=barwidth, label="No Edna")
-ax.bar(X+barwidth/2, [statistics.mean(account_results_low),
-    statistics.mean(delete_results_low), 0,
-    statistics.mean(decay_results_low), 0], color='b', width=barwidth, label="Edna")
-ax.bar(X, [0, 0,
-    statistics.mean(restore_results_low), 0,
-    statistics.mean(undecay_results_low)], color='b', width=barwidth)
-=======
->>>>>>> 272d0db7
 
 X = np.arange(5)
 labels = ['Create Account',
