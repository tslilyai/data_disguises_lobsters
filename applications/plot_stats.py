import matplotlib.pyplot as plt
import csv
import statistics
import sys
import numpy as np
from textwrap import wrap

plt.style.use('seaborn-deep')

def add_labels(x,y,ax,color,offset):
    for i in range(len(x)):
        ax.text(x[i], y[i]+offset, "{0:.1f}".format(y[i]), ha='center', color=color)

fig, axes = plt.subplots(nrows=3, ncols=1, figsize=(8,12))
axes_flat = axes.flatten()
barwidth = 0.25
# positions
X = np.arange(5)
labels = ['Create Account', 'Edit Data', 'Delete Account', 'Restore Account', 'Anonymize Account']

# WEBSUBMIT RESULTS
for (i, ax) in enumerate(axes_flat[:2]):
    account_durs = []
    anon_durs = []
    edit_durs = []
    delete_durs = []
    restore_durs = []
    edit_durs_noanon = []
    delete_durs_noanon = []
    restore_durs_noanon = []

    account_durs_baseline = []
    anon_durs_baseline = []
    edit_durs_baseline = []
    delete_durs_baseline = []

    filename = "hotcrp_disguise_stats_450users.csv"
    filename_baseline = "hotcrp_disguise_stats_450users_baseline.csv"
    title = "HotCRP Reviewer Operation Latencies"
    offset = 50
    if i == 0:
        filename = 'websubmit_{}lec_{}users_stats.csv'.format(20, 100)
        filename_baseline = 'websubmit_{}lec_{}users_baseline_stats.csv'.format(20, 100)
        title = "WebSubmit Operation Latencies"
        offset = 10
    with open(filename,'r') as csvfile:
        rows = csvfile.readlines()
        account_durs = [int(x)/1000 for x in rows[0].strip().split(',')]
        anon_durs = [int(x)/1000/100 for x in rows[1].strip().split(',')]
        edit_durs = [float(x)/1000 for x in rows[2].strip().split(',')]
        delete_durs = [float(x)/1000 for x in rows[3].strip().split(',')]
        restore_durs = [float(x)/1000 for x in rows[4].strip().split(',')]
        edit_durs_noanon = [float(x)/1000 for x in rows[5].strip().split(',')]
        delete_durs_noanon = [float(x)/1000 for x in rows[6].strip().split(',')]
        restore_durs_noanon = [float(x)/1000 for x in rows[7].strip().split(',')]

    with open(filename_baseline,'r') as csvfile:
        rows = csvfile.readlines()
        account_durs_baseline = [int(x)/1000 for x in rows[0].strip().split(',')]
        anon_durs_baseline = [int(x)/1000/100 for x in rows[1].strip().split(',')]
        edit_durs_baseline = [float(x)/1000 for x in rows[2].strip().split(',')]
        delete_durs_baseline = [float(x)/1000 for x in rows[3].strip().split(',')]

    # add baseline closer to red line for anonymize
    ax.bar((X-barwidth/2)[:1],
            [statistics.median(account_durs_baseline)],
            yerr= [
                [np.percentile(account_durs_baseline, 5)],
                [np.percentile(account_durs_baseline, 95)
            ]],
            color='g', capsize=5, width=barwidth)
    add_labels((X-barwidth/2)[:1], [statistics.median(account_durs_baseline)], ax, 'g', offset)

    ax.bar((X-barwidth)[1:2], [statistics.median(edit_durs_baseline)],
            yerr= [
                [np.percentile(edit_durs_baseline, 5)],
                [np.percentile(edit_durs_baseline, 95)
            ]],
            color='g', capsize=5, width=barwidth, label="Manual Privacy Transformation (No Edna)")
    add_labels((X-barwidth)[1:2], [statistics.median(edit_durs_baseline)], ax, 'g', offset)

    ax.bar((X-barwidth/2)[2:3], [statistics.median(delete_durs_baseline)],
            yerr= [
                [np.percentile(delete_durs_baseline, 5)],
                [np.percentile(delete_durs_baseline, 95)
            ]],
            color='g', capsize=5, width=barwidth)
    add_labels((X-barwidth/2)[2:3], [statistics.median(delete_durs_baseline)], ax, 'g', offset)

    ax.bar((X-barwidth/2)[4:], [statistics.median(anon_durs_baseline)],  color='g', capsize=5, width=barwidth)
    add_labels((X-barwidth/2)[4:], [statistics.median(anon_durs_baseline)], ax, 'g', offset)


    # edna
    ax.bar((X+barwidth/2)[:1], [statistics.median(account_durs)],
            yerr= [[0], [statistics.median(account_durs) + statistics.stdev(account_durs)]],
            color='m', capsize=5, width=barwidth)
    add_labels((X+barwidth/2)[:1], [statistics.median(account_durs)], ax, 'm', offset)

    ax.bar((X)[1:2], [statistics.median(edit_durs_noanon)],
            yerr= [
                [np.percentile(edit_durs_noanon, 5)],
                [np.percentile(edit_durs_noanon, 95)
            ]],
            color='m', capsize=5, width=barwidth, label="Edna")
    add_labels((X)[1:2], [statistics.median(edit_durs_noanon)], ax, 'm', offset)

    ax.bar((X+barwidth/2)[2:3], [statistics.median(delete_durs_noanon)],
            yerr= [
                [np.percentile(delete_durs_noanon, 5)],
                [np.percentile(delete_durs_noanon, 95)
            ]],
            color='m', capsize=5, width=barwidth)
    add_labels((X+barwidth/2)[2:3], [statistics.median(delete_durs_noanon)], ax, 'm', offset)

    ax.bar((X)[3:4], [statistics.median(restore_durs)],
            yerr= [
                [np.percentile(restore_durs, 5)],
                [np.percentile(restore_durs, 95)
            ]],
            color='m', capsize=5, width=barwidth)
    add_labels((X)[3:4], [statistics.median(restore_durs)], ax, 'm', offset)

    ax.bar((X+barwidth/2)[4:], [statistics.median(anon_durs)],  color='m', capsize=5, width=barwidth)
    add_labels((X+barwidth/2)[4:], [statistics.median(anon_durs)], ax, 'm', offset)

    # edna with temp recorrelation
    ax.bar((X+barwidth)[1:2], [statistics.median(edit_durs)],
            yerr= [
                [np.percentile(edit_durs, 5)],
                [np.percentile(edit_durs, 95)
            ]],
            color='y', capsize=5, width=barwidth, label="Edna After Anonymization")
    add_labels((X+barwidth)[1:2], [statistics.median(edit_durs)], ax, 'y', offset)

    ax.set_title(title)
    ax.set_ylabel('Time (ms)')
    ax.set_ylim(ymin=0, ymax=(np.percentile(restore_durs, 95)*2))
    ax.set_xticks(X)
    ax.set_xticklabels(labels)

# LOBSTERS
xs = []
account_results_all = []
delete_results_all = []
restore_results_all = []
decay_results_all = []
undecay_results_all = []
account_results_all_baseline = []
delete_results_all_baseline = []
xs_decay = []
decay_results_all_baseline = []

with open('lobster_decay_baseline.csv','r') as csvfile:
    rows = csvfile.readlines()[1:]
    for r in rows:
        vals = [int(x.strip()) for x in r.split(",")]
        ndata = vals[1]
        decay_baseline = vals[2]/1000
        xs_decay.append(ndata)
        decay_results_all_baseline.append(decay_baseline)

filename = "lobsters_stats.csv"
with open(filename,'r') as csvfile:
    rows = csvfile.readlines()[1:]
    for r in rows:
        vals = [int(x.strip()) for x in r.split(",")]
        ndata = vals[1]
        vals = [x/1000 for x in vals]
        create_baseline = vals[2]
        create_edna = vals[3]
        decay = vals[4]
        undecay = vals[5]
        delete = vals[6]
        restore = vals[7]
        delete_baseline = vals[8]

        xs.append(ndata)
        account_results_all.append(create_edna);
        account_results_all_baseline.append(create_baseline);
        delete_results_all.append(delete)
        delete_results_all_baseline.append(delete_baseline)
        restore_results_all.append(restore)
        decay_results_all.append(decay)
        undecay_results_all.append(undecay)

<<<<<<< HEAD
        if ndata > 0:
            account_results_per.append(create_edna);
            account_results_per_baseline.append(create_baseline);
            delete_results_per.append(delete/ndata)
            delete_results_per_baseline.append(delete_baseline/ndata)
            restore_results_per.append(restore/ndata)
            decay_results_per.append(decay/ndata)
            undecay_results_per.append(undecay/ndata)

=======
>>>>>>> 452e70b9
X = np.arange(5)
labels = ['Create Account',
        'Delete Account',
        'Decay Account',
        'Restore Deleted\nAccount',
        'Restore Decayed\nAccount']
ax = axes_flat[2]
ax.bar((X-barwidth/2)[:3], [
        statistics.median(account_results_all_baseline),
        statistics.median(delete_results_all_baseline),
        statistics.median(decay_results_all_baseline),
    ],
    yerr= [
        [np.percentile(account_results_all_baseline, 5),
         np.percentile(delete_results_all_baseline, 5),
        np.percentile(decay_results_all_baseline, 5)],
        [np.percentile(account_results_all_baseline, 95),
         np.percentile(delete_results_all_baseline, 95),
        np.percentile(decay_results_all_baseline, 95)],
    ],
    capsize=5,
    color='g', width=barwidth, label="No Edna")
add_labels((X-barwidth/2)[:3], [
       statistics.median(account_results_all_baseline),
       statistics.median(delete_results_all_baseline),
       statistics.median(decay_results_all_baseline),
   ], ax, 'g', 50)
ax.bar((X+barwidth/2)[:3], [
        statistics.median(account_results_all),
        statistics.median(delete_results_all),
        statistics.median(decay_results_all)
    ],
    yerr = [
        [np.percentile(account_results_all, 5),
         np.percentile(delete_results_all, 5),
        np.percentile(decay_results_all, 5)],
        [np.percentile(account_results_all, 95),
         np.percentile(delete_results_all, 95),
        np.percentile(decay_results_all, 95)],
    ],
    capsize=5,
    color='m', width=barwidth, label="Edna")
add_labels((X+barwidth/2)[:3], [
        statistics.median(account_results_all),
        statistics.median(delete_results_all),
        statistics.median(decay_results_all),
    ], ax, 'm', 50)

ax.bar(X[3:], [
        statistics.median(restore_results_all),
        statistics.median(undecay_results_all)
    ],
    yerr = [
        [np.percentile(restore_results_all, 5), np.percentile(undecay_results_all, 5)],
        [np.percentile(restore_results_all, 95), np.percentile(undecay_results_all, 95)],
    ],
    capsize=5, color='m', width=barwidth)
add_labels(X[3:], [
     statistics.median(restore_results_all),
     statistics.median(undecay_results_all)], ax, 'm', 50)

title = "Lobsters Operation Latencies"
ax.set_title(title)
ax.set_ylabel('Time (ms)')
ax.set_ylim(ymin=0, ymax=(np.percentile(restore_results_all,95)*1.25))
ax.set_xticks(X)
ax.set_xticklabels(labels)

# one legend per everything
axes_flat[0].legend(loc='upper left');

fig.tight_layout(h_pad=4)
plt.savefig('client_op_stats.pdf', dpi=300)<|MERGE_RESOLUTION|>--- conflicted
+++ resolved
@@ -184,18 +184,6 @@
         decay_results_all.append(decay)
         undecay_results_all.append(undecay)
 
-<<<<<<< HEAD
-        if ndata > 0:
-            account_results_per.append(create_edna);
-            account_results_per_baseline.append(create_baseline);
-            delete_results_per.append(delete/ndata)
-            delete_results_per_baseline.append(delete_baseline/ndata)
-            restore_results_per.append(restore/ndata)
-            decay_results_per.append(decay/ndata)
-            undecay_results_per.append(undecay/ndata)
-
-=======
->>>>>>> 452e70b9
 X = np.arange(5)
 labels = ['Create Account',
         'Delete Account',
