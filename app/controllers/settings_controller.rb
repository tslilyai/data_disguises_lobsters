require 'swagger_client'

class SettingsController < ApplicationController
  before_action :require_logged_in_user

  TOTP_SESSION_TIMEOUT = (60 * 15)

  def index
    @title = "Account Settings"

    @edit_user = @user.dup
  end

  def delete_account
    unless params[:user][:i_am_sure].present?
      flash[:error] = 'You did not check the "I am sure" checkbox.'
      return redirect_to settings_path
    end
    unless @user.try(:authenticate, params[:user][:password].to_s)
      flash[:error] = "Given password doesn't match account."
      return redirect_to settings_path
    end

    disown_text = ""

    # Don't actually delete! Edna handles this :)
    # @user.delete!
    #if params[:user][:disown].present?
    #  disown_text = " and disowned your stories and comments."
    #  InactiveUser.disown_all_by_author! @user
    #end
    
    # Edna: disguise user.
    uid = @user.id.to_s
    api_instance = SwaggerClient::DefaultApi.new
    body = SwaggerClient::ApplyDisguise.new() # ApplyDisguise |
    body.decrypt_cap = Base64.decode64(params[:user][:pkey]).bytes
    body.locators = []
    body.disguise_json = File.read("disguises/gdpr_disguise.json")
    body.tableinfo_json = File.read("disguises/table_info.json")

<<<<<<< HEAD
    locator = 0
    begin
      result = api_instance.apiproxy_apply_disguise(body)
=======
    uid = "#{uid}" # String |
    begin
      result = api_instance.apiproxy_apply_disguise(body, did, uid)
>>>>>>> 6efa8f04
      # get locator of user (XXX note that only one user's locator is returned..)
      locator = JSON.dump(result.locators.values[0])
      did = result.did
      p locator
      p did
      DeleteNotification.notify(@user, locator, did).deliver_now
    rescue SwaggerClient::ApiError => e
      puts "Exception when calling DefaultApi->apiproxy_apply_disguise: #{e}"
    end

    reset_session
    flash[:success] = "You have deleted your account and disowned your stories and comments. Bye."
    return redirect_to "/"
  end

  def update
    previous_username = @user.username
    @edit_user = @user.clone

    if params[:user][:password].empty? ||
       @user.authenticate(params[:current_password].to_s)
      if @edit_user.update(user_params)
        if @edit_user.username != previous_username
          Moderation.create!(
            is_from_suggestions: true,
            user: @edit_user,
            action: "changed own username from \"#{previous_username}\" " <<
                    "to \"#{@edit_user.username}\"",
          )
        end
        flash.now[:success] = "Successfully updated settings."
        @user = @edit_user
      end
    else
      flash[:error] = "Your current password was not entered correctly."
    end

    render :action => "index"
  end

  def twofa
    @title = "Two-Factor Authentication"
  end

  def twofa_auth
    if @user.authenticate(params[:user][:password].to_s)
      session[:last_authed] = Time.now.to_i
      session.delete(:totp_secret)

      if @user.has_2fa?
        @user.disable_2fa!
        flash[:success] = "Two-Factor Authentication has been disabled."
        return redirect_to "/settings"
      else
        return redirect_to twofa_enroll_url
      end
    else
      flash[:error] = "Your password was not correct."
      return redirect_to twofa_url
    end
  end

  def twofa_enroll
    @title = "Two-Factor Authentication"

    if (Time.now.to_i - session[:last_authed].to_i) > TOTP_SESSION_TIMEOUT
      flash[:error] = "Your enrollment period timed out."
      return redirect_to twofa_url
    end

    if !session[:totp_secret]
      session[:totp_secret] = ROTP::Base32.random
    end

    totp = ROTP::TOTP.new(session[:totp_secret], :issuer => Rails.application.name)
    totp_url = totp.provisioning_uri(@user.email)

    # no option for inline svg, so just strip off leading <?xml> tag
    qrcode = RQRCode::QRCode.new(totp_url)
    qr = qrcode.as_svg(offset: 0,
                       color: "000",
                       module_size: 5,
                       shape_rendering: "crispEdges").gsub(/^<\?xml.*>/, "")

    @qr_svg = "<a href=\"#{totp_url}\">#{qr}</a>"
  end

  def twofa_verify
    @title = "Two-Factor Authentication"

    if ((Time.now.to_i - session[:last_authed].to_i) > TOTP_SESSION_TIMEOUT) ||
       !session[:totp_secret]
      flash[:error] = "Your enrollment period timed out."
      return redirect_to twofa_url
    end
  end

  def twofa_update
    if ((Time.now.to_i - session[:last_authed].to_i) > TOTP_SESSION_TIMEOUT) ||
       !session[:totp_secret]
      flash[:error] = "Your enrollment period timed out."
      return redirect_to twofa_url
    end

    @user.totp_secret = session[:totp_secret]
    if @user.authenticate_totp(params[:totp_code])
      # re-roll, just in case
      @user.session_token = nil
      @user.save!

      session[:u] = @user.session_token

      flash[:success] = "Two-Factor Authentication has been enabled on your account."
      session.delete(:totp_secret)
      return redirect_to "/settings"
    else
      flash[:error] = "Your TOTP code was invalid, please verify the " <<
                      "current code in your TOTP application."
      return redirect_to twofa_verify_url
    end
  end

  # external services

  def pushover_auth
    if !Pushover.SUBSCRIPTION_CODE
      flash[:error] = "This site is not configured for Pushover"
      return redirect_to "/settings"
    end

    session[:pushover_rand] = SecureRandom.hex

    return redirect_to Pushover.subscription_url(
      :success => "#{Rails.application.root_url}settings/pushover_callback?" <<
        "rand=#{session[:pushover_rand]}",
      :failure => "#{Rails.application.root_url}settings/",
    )
  end

  def pushover_callback
    if !session[:pushover_rand].to_s.present?
      flash[:error] = "No random token present in session"
      return redirect_to "/settings"
    end

    if !params[:rand].to_s.present?
      flash[:error] = "No random token present in URL"
      return redirect_to "/settings"
    end

    if params[:rand].to_s != session[:pushover_rand].to_s
      raise "rand param #{params[:rand].inspect} != #{session[:pushover_rand].inspect}"
    end

    @user.pushover_user_key = params[:pushover_user_key].to_s
    @user.save!

    if @user.pushover_user_key.present?
      flash[:success] = "Your account is now setup for Pushover notifications."
    else
      flash[:success] = "Your account is no longer setup for Pushover notifications."
    end

    return redirect_to "/settings"
  end

  def github_auth
    session[:github_state] = SecureRandom.hex
    return redirect_to Github.oauth_auth_url(session[:github_state])
  end

  def github_callback
    if !session[:github_state].present? ||
       !params[:code].present? ||
       (params[:state].to_s != session[:github_state].to_s)
      flash[:error] = "Invalid OAuth state"
      return redirect_to "/settings"
    end

    session.delete(:github_state)

    tok, username = Github.token_and_user_from_code(params[:code])
    if tok.present? && username.present?
      @user.github_oauth_token = tok
      @user.github_username = username
      @user.save!
      flash[:success] = "Your account has been linked to GitHub user #{username}."
    else
      return github_disconnect
    end

    return redirect_to "/settings"
  end

  def github_disconnect
    @user.github_oauth_token = nil
    @user.github_username = nil
    @user.save!
    flash[:success] = "Your GitHub association has been removed."
    return redirect_to "/settings"
  end

  def twitter_auth
    session[:twitter_state] = SecureRandom.hex
    return redirect_to Twitter.oauth_auth_url(session[:twitter_state])
  rescue OAuth::Unauthorized
    flash[:error] = "Twitter says we're not authenticating properly, please message the admin"
    return redirect_to "/settings"
  end

  def twitter_callback
    if session[:twitter_state].blank? ||
       (params[:state].to_s != session[:twitter_state].to_s)
      flash[:error] = "Invalid OAuth state"
      return redirect_to "/settings"
    end

    session.delete(:twitter_state)

    tok, sec, username = Twitter.token_secret_and_user_from_token_and_verifier(
      params[:oauth_token], params[:oauth_verifier])
    if tok.present? && username.present?
      @user.twitter_oauth_token = tok
      @user.twitter_oauth_token_secret = sec
      @user.twitter_username = username
      @user.save!
      flash[:success] = "Your account has been linked to Twitter user @#{username}."
    else
      return twitter_disconnect
    end

    return redirect_to "/settings"
  end

  def twitter_disconnect
    @user.twitter_oauth_token = nil
    @user.twitter_username = nil
    @user.twitter_oauth_token_secret = nil
    @user.save!
    flash[:success] = "Your Twitter association has been removed."
    return redirect_to "/settings"
  end

private

  def user_params
    params.require(:user).permit(
      :username, :email, :password, :password_confirmation, :homepage, :about,
      :email_replies, :email_messages, :email_mentions,
      :pushover_replies, :pushover_messages, :pushover_mentions,
      :mailing_list_mode, :show_avatars, :show_story_previews,
      :show_submitted_story_threads
    )
  end
end<|MERGE_RESOLUTION|>--- conflicted
+++ resolved
@@ -39,15 +39,8 @@
     body.disguise_json = File.read("disguises/gdpr_disguise.json")
     body.tableinfo_json = File.read("disguises/table_info.json")
 
-<<<<<<< HEAD
-    locator = 0
     begin
       result = api_instance.apiproxy_apply_disguise(body)
-=======
-    uid = "#{uid}" # String |
-    begin
-      result = api_instance.apiproxy_apply_disguise(body, did, uid)
->>>>>>> 6efa8f04
       # get locator of user (XXX note that only one user's locator is returned..)
       locator = JSON.dump(result.locators.values[0])
       did = result.did
